--- conflicted
+++ resolved
@@ -1,6 +1,3 @@
-<<<<<<< HEAD
-import type { RateLimitConfig } from '../types'
-=======
 import { defineMiddleware } from 'astro:middleware'
 import { getSession } from '../auth/session'
 import { getLogger } from '../logging'
@@ -57,23 +54,23 @@
  * Redis-based rate limiter implementation
  */
 export class RateLimiter {
-  private readonly defaultLimit: number
-  private readonly windowMs: number
-  private readonly userLimits: Record<string, number>
+  private readonly defaultLimit: number;
+  private readonly windowMs: number;
+  private readonly userLimits: Record<string, number>;
+  private storage: Map<string, number>;
 
   constructor(defaultLimit = 30, windowMs = 60 * 1000) {
-    this.defaultLimit = defaultLimit
-    this.windowMs = windowMs
+    this.defaultLimit = defaultLimit;
+    this.windowMs = windowMs;
     this.userLimits = {
       admin: 60,
       therapist: 40,
       user: 30,
       anonymous: 15,
-    }
+    };
+    this.storage = new Map<string, number>();
   }
->>>>>>> fc5b11cf
 
-export const rateLimit = {
   /**
    * Check if a request is within rate limits
    */
@@ -83,17 +80,17 @@
     limits: Record<string, number>,
     windowMs: number
   ): {
-    allowed: boolean
-    limit: number
-    remaining: number
-    reset: number
+    allowed: boolean;
+    limit: number;
+    remaining: number;
+    reset: number;
   } {
-    const limit = limits[role] || limits.anonymous || 10
-    const now = Date.now()
-    const resetTime = now + windowMs
+    const limit = limits[role] || limits.anonymous || 10;
+    const now = Date.now();
+    const resetTime = now + windowMs;
 
     // Get current count from storage
-    const currentCount = this.storage.get(key) || 0
+    const currentCount = this.storage.get(key) || 0;
     
     if (currentCount >= limit) {
       return {
@@ -101,24 +98,22 @@
         limit,
         remaining: 0,
         reset: resetTime
-      }
+      };
     }
 
     // Increment count
-    this.storage.set(key, currentCount + 1)
+    this.storage.set(key, currentCount + 1);
 
     // Set expiry
     setTimeout(() => {
-      this.storage.delete(key)
-    }, windowMs)
+      this.storage.delete(key);
+    }, windowMs);
 
     return {
       allowed: true,
       limit,
       remaining: limit - (currentCount + 1),
       reset: resetTime
-    }
-  },
-
-  storage: new Map<string, number>()
+    };
+  }
 }